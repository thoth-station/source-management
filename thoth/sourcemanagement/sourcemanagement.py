--- conflicted
+++ resolved
@@ -55,7 +55,6 @@
         self.namespace, self.repo = slug.rsplit("/", 1)
 
         if self.service_type == ServiceType.GITHUB:
-<<<<<<< HEAD
             if service_url != None:
                 self.service = GithubService(self.token, instance_url=service_url)
             else:
@@ -71,13 +70,6 @@
             self.repository = self.service.get_project(
                 repo=self.repo, namespace=self.namespace
             )
-=======
-            self.service = GithubService(self.token)
-            self.repository = self.service.get_project(repo=self.repo, namespace=self.namespace)
-        elif self.service_type == ServiceType.GITLAB:
-            self.service = GitlabService(self.token)
-            self.repository = self.service.get_project(repo=self.repo, namespace=self.namespace)
->>>>>>> 3c1326f9
         else:
             raise NotImplementedError
 
